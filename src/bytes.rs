--- conflicted
+++ resolved
@@ -59,7 +59,6 @@
 macro_rules! tag_no_case (
   ($i:expr, $tag: expr) => (
     {
-<<<<<<< HEAD
       use ::std::result::Result::*;
       use $crate::{Err,Needed,IResult,ErrorKind};
       use $crate::{Compare,CompareResult,InputLength,Slice};
@@ -70,27 +69,12 @@
           Ok(($i.slice(blen..), $i.slice(..blen)))
         },
         CompareResult::Incomplete => {
-          Err(Err::Incomplete(Needed::Size($tag.input_len())))
+          $crate::need_more($i, Needed::Size($tag.input_len()))
         },
         CompareResult::Error => {
           let e:ErrorKind<u32> = ErrorKind::Tag;
           Err(Err::Error(error_position!(e, $i)))
         }
-=======
-      use std::cmp::min;
-      let len = $i.len();
-      let blen = $bytes.len();
-      let m   = min(len, blen);
-      let reduced = &$i[..m];
-      let b       = &$bytes[..m];
-
-      let res : $crate::IResult<&[u8],&[u8]> = if reduced != b {
-        $crate::IResult::Error($crate::Err::Position($crate::ErrorKind::Tag, $i))
-      } else if m < blen {
-        $crate::need_more($i, $crate::Needed::Size(blen))
-      } else {
-        $crate::IResult::Done(&$i[blen..], reduced)
->>>>>>> 985b7b8b
       };
       res
     }
@@ -580,25 +564,18 @@
     {
       use ::std::result::Result::*;
       use ::std::option::Option::*;
-      use $crate::{Err,Needed,IResult};
+      use $crate::{Needed,IResult};
 
       use $crate::InputIter;
       use $crate::Slice;
       let input = $i;
 
       let cnt = $count as usize;
-<<<<<<< HEAD
 
       let res: IResult<_,_,u32> = match input.slice_index(cnt) {
-        None        => Err(Err::Incomplete(Needed::Size(cnt))),
+        None        => $crate::need_more($i, Needed::Size(cnt)),
         //FIXME: use the InputTake trait
         Some(index) => Ok((input.slice(index..), input.slice(..index)))
-=======
-      let res: $crate::IResult<&[u8],&[u8]> = if $i.len() < cnt {
-        $crate::need_more($i, $crate::Needed::Size(cnt))
-      } else {
-        $crate::IResult::Done(&$i[cnt..],&$i[0..cnt])
->>>>>>> 985b7b8b
       };
       res
     }
@@ -656,17 +633,9 @@
 macro_rules! take_until_and_consume1 (
   ($i:expr, $substr:expr) => (
     {
-<<<<<<< HEAD
       use ::std::result::Result::*;
       use ::std::option::Option::*;
       use $crate::{Err,Needed,IResult,ErrorKind};
-=======
-      let res: $crate::IResult<&[u8],&[u8]> = if $bytes.len() > $i.len() {
-        $crate::need_more($i, $crate::Needed::Size($bytes.len()))
-      } else {
-        let mut index  = 0;
-        let mut parsed = false;
->>>>>>> 985b7b8b
 
       use $crate::InputLength;
 
@@ -726,18 +695,9 @@
 macro_rules! take_until1 (
   ($i:expr, $substr:expr) => (
     {
-<<<<<<< HEAD
       use ::std::result::Result::*;
       use ::std::option::Option::*;
       use $crate::{Err,Needed,IResult};
-=======
-      let res: $crate::IResult<&[u8],&[u8]> = if $bytes.len() > $i.len() {
-        $crate::need_more($i, $crate::Needed::Size($bytes.len()))
-      } else {
-        let mut index  = 0;
-        let mut parsed = false;
->>>>>>> 985b7b8b
-
       use $crate::InputLength;
       use $crate::FindSubstring;
       use $crate::Slice;
@@ -774,17 +734,8 @@
       use $crate::FindToken;
       use $crate::Slice;
 
-<<<<<<< HEAD
       if $input.input_len() == 0 {
         Err(Err::Incomplete(Needed::Unknown))
-=======
-#[macro_export]
-macro_rules! take_until_either_and_consume_bytes(
-  ($i:expr, $bytes:expr) => (
-    {
-      let res: $crate::IResult<&[u8],&[u8]> = if 1 > $i.len() {
-        $crate::need_more($i, $crate::Needed::Size(1))
->>>>>>> 985b7b8b
       } else {
         let res: IResult<_,_> = match $input.position(|c| {
           c.find_token($arr)
@@ -818,17 +769,8 @@
       use $crate::FindToken;
       use $crate::Slice;
 
-<<<<<<< HEAD
       if $input.input_len() == 0 {
         Err(Err::Incomplete(Needed::Unknown))
-=======
-#[macro_export]
-macro_rules! take_until_either_bytes(
-  ($i:expr, $bytes:expr) => (
-    {
-      let res: $crate::IResult<&[u8],&[u8]> = if 1 > $i.len() {
-        $crate::need_more($i, $crate::Needed::Size(1))
->>>>>>> 985b7b8b
       } else {
         let res: IResult<_,_> = match $input.position(|c| {
           c.find_token($arr)
@@ -855,22 +797,7 @@
 macro_rules! length_bytes(
   ($i:expr, $submac:ident!( $($args:tt)* )) => (
     {
-<<<<<<< HEAD
       length_data!($i, $submac!($($args)*))
-=======
-      match $f($i) {
-        $crate::IResult::Error(a)      => $crate::IResult::Error(a),
-        $crate::IResult::Incomplete(i) => $crate::IResult::Incomplete(i),
-        $crate::IResult::Done(i1,nb)   => {
-          let length_remaining = i1.len();
-          if length_remaining < nb {
-            $crate::need_more($i, Needed::Size(nb - length_remaining))
-          } else {
-            $crate::IResult::Done(&i1[nb..], &i1[..nb])
-          }
-        }
-      }
->>>>>>> 985b7b8b
     }
   );
   ($i:expr, $f:expr) => (
