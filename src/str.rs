//! Parsers and helper functions operating on strings, especially useful when writing parsers for
//! text-based formats.

/// `tag_s!(&str) => &str -> IResult<&str, &str>`
/// declares a string as a suite to recognize
///
/// consumes the recognized characters
///
/// ```
/// # #[macro_use] extern crate nom;
/// # use nom::IResult::{self,Done};
/// # fn main() {
///  fn test(input: &str) -> IResult<&str, &str> {
///    tag_s!(input, "abcd")
///  }
///  let r = test("abcdefgh");
///  assert_eq!(r, Done("efgh", "abcd"));
/// # }
/// ```
#[macro_export]
macro_rules! tag_s (
  ($i:expr, $tag: expr) => (
    {
      let res: $crate::IResult<&str,&str> = if $tag.len() > $i.len() {
        $crate::IResult::Incomplete($crate::Needed::Size($tag.len()))
      //} else if &$i[0..$tag.len()] == $tag {
      } else if ($i).starts_with($tag) {
        $crate::IResult::Done(&$i[$tag.len()..], &$i[0..$tag.len()])
      } else {
        $crate::IResult::Error($crate::Err::Position($crate::ErrorKind::TagStr, $i))
      };
      res
    }
  );
);

/// `take_s!(nb) => &str -> IResult<&str, &str>`
/// generates a parser consuming the specified number of characters
///
/// ```
/// # #[macro_use] extern crate nom;
/// # use nom::IResult::Done;
/// # fn main() {
///  // Desmond parser
///  named!(take5<&str,&str>, take_s!( 5 ) );
///
///  let a = "abcdefgh";
///
///  assert_eq!(take5(a), Done("fgh", "abcde"));
/// # }
/// ```
#[macro_export]
macro_rules! take_s (
  ($i:expr, $count:expr) => (
    {
      let cnt = $count as usize;
      let res: $crate::IResult<&str,&str> = if $i.chars().count() < cnt {
        $crate::IResult::Incomplete($crate::Needed::Size(cnt))
      } else {
        let mut offset = 0;
        let mut count = 0;
        for (o, _) in $i.char_indices() {
          if count == cnt {
            offset = o;
            break;
          }
          count += 1;
        }
        $crate::IResult::Done(&$i[offset..], &$i[..offset])
      };
      res
    }
  );
);

/// `is_not_s!(&str) => &str -> IResult<&str, &str>`
/// returns the longest list of characters that do not appear in the provided array
///
/// ```
/// # #[macro_use] extern crate nom;
/// # use nom::IResult::Done;
/// # fn main() {
///  named!( not_space<&str,&str>, is_not_s!( " \t\r\n" ) );
///
///  let r = not_space("abcdefgh\nijkl");
///  assert_eq!(r, Done("\nijkl", "abcdefgh"));
///  # }
/// ```
#[macro_export]
macro_rules! is_not_s (
  ($input:expr, $arr:expr) => (
    {
      use std::collections::HashSet;
      let set: HashSet<char> = $arr.chars().collect();
      let mut offset = $input.len();
      for (o, c) in $input.char_indices() {
        if set.contains(&c) {
          offset = o;
          break;
        }
      }
      if offset == 0 {
        $crate::IResult::Error($crate::Err::Position($crate::ErrorKind::IsAStr,$input))
      } else if offset < $input.len() {
        $crate::IResult::Done(&$input[offset..], &$input[..offset])
      } else {
        $crate::IResult::Done("", $input)
      }
    }
  );
);

/// `is_a_s!(&str) => &str -> IResult<&str, &str>`
/// returns the longest list of characters that appear in the provided array
///
/// ```
/// # #[macro_use] extern crate nom;
/// # use nom::IResult::Done;
/// # fn main() {
///  named!(abcd<&str, &str>, is_a_s!( "abcd" ));
///
///  let r1 = abcd("aaaaefgh");
///  assert_eq!(r1, Done("efgh", "aaaa"));
///
///  let r2 = abcd("dcbaefgh");
///  assert_eq!(r2, Done("efgh", "dcba"));
/// # }
/// ```
#[macro_export]
macro_rules! is_a_s (
  ($input:expr, $arr:expr) => (
    {
      use std::collections::HashSet;
      let set: HashSet<char> = $arr.chars().collect();
      let mut offset = $input.len();
      for (o, c) in $input.char_indices() {
        if !set.contains(&c) {
          offset = o;
          break;
        }
      }
      if offset == 0 {
        $crate::IResult::Error($crate::Err::Position($crate::ErrorKind::IsAStr,$input))
      } else if offset < $input.len() {
        $crate::IResult::Done(&$input[offset..], &$input[..offset])
      } else {
        $crate::IResult::Done("", $input)
      }
    }
  );
);


/// `take_while!(char -> bool) => &str -> IResult<&str, &str>`
/// returns the longest list of bytes until the provided function fails.
///
/// The argument is either a function `T -> bool` or a macro returning a `bool
///
/// ```
/// # #[macro_use] extern crate nom;
/// # use nom::IResult::Done;
/// # use nom::is_alphanumeric;
/// # fn main() {
///  fn alphabetic(chr: char) -> bool { (chr >= 0x41 as char && chr <= 0x5A as char) || (chr >= 0x61 as char && chr <= 0x7A as char) }
///  named!( alpha<&str,&str>, take_while_s!( alphabetic ) );
///
///  let r = alpha("abcd\nefgh");
///  assert_eq!(r, Done("\nefgh", "abcd"));
/// # }
/// ```
#[macro_export]
macro_rules! take_while_s (
  ($input:expr, $submac:ident!( $($args:tt)* )) => (
    {
      let mut offset = $input.len();
      for (o, c) in $input.char_indices() {
        if !$submac!(c, $($args)*) {
          offset = o;
          break;
        }
      }
      if offset < $input.len() {
        $crate::IResult::Done(&$input[offset..], &$input[..offset])
      } else {
        $crate::IResult::Done("", $input)
      }
    }
  );
  ($input:expr, $f:expr) => (
    take_while_s!($input, call!($f));
  );
);

/// `take_while1!(T -> bool) => &[T] -> IResult<&[T], &[T]>`
/// returns the longest (non empty) list of bytes until the provided function fails.
///
/// The argument is either a function `T -> bool` or a macro returning a `bool`
/// ```
/// # #[macro_use] extern crate nom;
/// # use nom::IResult::Done;
/// # use nom::is_alphanumeric;
/// # fn main() {
///  fn alphabetic(chr: char) -> bool { (chr >= 0x41 as char && chr <= 0x5A as char) || (chr >= 0x61 as char && chr <= 0x7A as char) }
///  named!( alpha<&str,&str>, take_while1_s!( alphabetic ) );
///
///  let r = alpha("abcd\nefgh");
///  assert_eq!(r, Done("\nefgh", "abcd"));
/// # }
/// ```
#[macro_export]
macro_rules! take_while1_s (
  ($input:expr, $submac:ident!( $($args:tt)* )) => (
    {
<<<<<<< HEAD
      let mut offset = $input.len();
      for (o, c) in $input.char_indices() {
        if !$submac!(c, $($args)*) {
          offset = o;
          break;
=======
      use $crate::InputLength;
      if ($input).input_len() == 0 {
        $crate::IResult::Error($crate::Err::Position($crate::ErrorKind::TakeWhile1Str,$input))
      } else {
        match $input.chars().position(|c| !$submac!(c, $($args)*)) {
          Some(0) => $crate::IResult::Error($crate::Err::Position($crate::ErrorKind::TakeWhile1Str,$input)),
          Some(n) => {
            let res = $crate::IResult::Done(&$input[n..], &$input[..n]);
            res
          },
          None    => {
            $crate::IResult::Done("", $input)
          }
>>>>>>> afe63766
        }
      }
      if offset == 0 {
        $crate::IResult::Error($crate::Err::Position($crate::ErrorKind::TakeWhile1Str,$input))
      } else if offset < $input.len() {
        $crate::IResult::Done(&$input[offset..], &$input[..offset])
      } else {
        $crate::IResult::Done("", $input)
      }
    }
  );
  ($input:expr, $f:expr) => (
    take_while1_s!($input, call!($f));
  );
);

/// `take_till_s!(T -> bool) => &[T] -> IResult<&[T], &[T]>`
/// returns the longest list of bytes until the provided function succeeds
///
/// The argument is either a function `T -> bool` or a macro returning a `bool
#[macro_export]
macro_rules! take_till_s (
  ($input:expr, $submac:ident!( $($args:tt)* )) => (

    {
      let mut offset = $input.len();
      for (o, c) in $input.char_indices() {
        if $submac!(c, $($args)*) {
            offset = o;
            break;
        }
      }
      if offset < $input.len() {
        $crate::IResult::Done(&$input[offset..], &$input[..offset])
      } else {
        $crate::IResult::Done("", $input)
      }
    }
  );
  ($input:expr, $f:expr) => (
    take_till_s!($input, call!($f));
  );
);

/// `take_until_and_consume_s!(&str) => &str -> IResult<&str, &str>`
/// generates a parser consuming all chars until the specified string is found and consumes it
#[macro_export]
macro_rules! take_until_and_consume_s (
  ($input:expr, $substr:expr) => (
    {
      #[inline(always)]
      fn shift_window_and_cmp(window: & mut Vec<char>, c: char, substr_vec: &Vec<char>) -> bool {
        window.push(c);
        if window.len() > substr_vec.len() {
          window.remove(0);
        }
        window == substr_vec
      }
      let res: $crate::IResult<&str, &str> = if $substr.len() > $input.len() {
        $crate::IResult::Incomplete($crate::Needed::Size($substr.len()))
      } else {
        let substr_vec: Vec<char> = $substr.chars().collect();
        let mut window: Vec<char> = vec![];
        let mut offset = $input.len();
        let mut parsed = false;
        for (o, c) in $input.char_indices() {
            if parsed {
                // The easiest way to get the byte offset of the char after the found string
                offset = o;
                break;
            }
            if shift_window_and_cmp(& mut window, c, &substr_vec) {
                parsed = true;
            }
        }
        if parsed {
          if offset < $input.len() {
            $crate::IResult::Done(&$input[offset..], &$input[..offset])
          } else {
            $crate::IResult::Done("", $input)
          }
        } else {
          $crate::IResult::Error($crate::Err::Position($crate::ErrorKind::TakeUntilAndConsumeStr,$input))
        }
      };
      res
    }
  );
);

#[cfg(test)]
mod test {
    use ::IResult;

    #[test]
    fn tag_str_succeed() {
        const INPUT: &'static str = "Hèℓℓô Wôřℓδ!";
        const TAG: &'static str = "Hèℓℓô";
        fn test(input: &str) -> IResult<&str, &str> {
          tag_s!(input, TAG)
        }

        match test(INPUT) {
            IResult::Done(extra, output) => {
                assert!(extra == " Wôřℓδ!", "Parser `tag_s` consumed leftover input.");
                assert!(output == TAG,
                    "Parser `tag_s` doesn't return the tag it matched on success. \
                     Expected `{}`, got `{}`.", TAG, output);
            },
            other => panic!("Parser `tag_s` didn't succeed when it should have. \
                             Got `{:?}`.", other),
        };
    }

    #[test]
    fn tag_str_incomplete() {
        const INPUT: &'static str = "Hèℓℓô";
        const TAG: &'static str = "Hèℓℓô Wôřℓδ!";

        match tag_s!(INPUT, TAG) {
            IResult::Incomplete(_) => (),
            other => {
                panic!("Parser `tag_s` didn't require more input when it should have. \
                        Got `{:?}`.", other);
            }
        };
    }

    #[test]
    fn tag_str_error() {
        const INPUT: &'static str = "Hèℓℓô Wôřℓδ!";
        const TAG: &'static str = "Ráñδô₥"; // TAG must be closer than INPUT.

        match tag_s!(INPUT, TAG) {
            IResult::Error(_) => (),
            other => {
                panic!("Parser `tag_s` didn't fail when it should have. Got `{:?}`.`", other);
            },
        };
    }

<<<<<<< HEAD
    #[test]
    fn take_s_succeed() {
        const INPUT: &'static str = "βèƒôřèÂßÇáƒƭèř";
        const CONSUMED: &'static str = "βèƒôřèÂßÇ";
        const LEFTOVER: &'static str = "áƒƭèř";

        match take_s!(INPUT, 9) {
             IResult::Done(extra, output) => {
                assert!(extra == LEFTOVER, "Parser `take_s` consumed leftover input. Leftover `{}`.", extra);
                assert!(output == CONSUMED,
                    "Parser `take_s` doens't return the string it consumed on success. Expected `{}`, got `{}`.",
                    CONSUMED, output);
            },
            other => panic!("Parser `take_s` didn't succeed when it should have. \
                             Got `{:?}`.", other),
        };
    }

    #[test]
    fn take_s_incomplete() {
        const INPUT: &'static str = "βèƒôřèÂßÇá";

        match take_s!(INPUT, 13) {
            IResult::Incomplete(_) => (),
            other => panic!("Parser `take_s` didn't require more input when it should have. \
                             Got `{:?}`.", other),
        }
    }

    #[test]
    fn is_not_s_succeed() {
        const INPUT: &'static str = "βèƒôřèÂßÇáƒƭèř";
        const AVOID: &'static str = "£úçƙ¥á";
        const CONSUMED: &'static str = "βèƒôřèÂßÇ";
        const LEFTOVER: &'static str = "áƒƭèř";

        fn test(input: &str) -> IResult<&str, &str> {
            is_not_s!(input, AVOID)
        }
        match test(INPUT) {
             IResult::Done(extra, output) => {
                assert!(extra == LEFTOVER, "Parser `is_not_s` consumed leftover input. Leftover `{}`.", extra);
                assert!(output == CONSUMED,
                    "Parser `is_not_s` doens't return the string it consumed on success. Expected `{}`, got `{}`.",
                    CONSUMED, output);
            },
            other => panic!("Parser `is_not_s` didn't succeed when it should have. \
                             Got `{:?}`.", other),
        };
    }

    #[test]
    fn is_not_s_fail() {
        const INPUT: &'static str = "βèƒôřèÂßÇáƒƭèř";
        const AVOID: &'static str = "βúçƙ¥";

        fn test(input: &str) -> IResult<&str, &str> {
            is_not_s!(input, AVOID)
        }
        match test(INPUT) {
            IResult::Error(_) => (),
            other => panic!("Parser `is_not_s` didn't fail when it should have. Got `{:?}`.", other),
        };
    }

    #[test]
    fn is_a_s_succeed() {
        const INPUT: &'static str = "βèƒôřèÂßÇáƒƭèř";
        const MATCH: &'static str = "βèƒôřèÂßÇ";
        const CONSUMED: &'static str = "βèƒôřèÂßÇ";
        const LEFTOVER: &'static str = "áƒƭèř";

        fn test(input: &str) -> IResult<&str, &str> {
            is_a_s!(input, MATCH)
        }
        match test(INPUT) {
             IResult::Done(extra, output) => {
                assert!(extra == LEFTOVER, "Parser `is_a_s` consumed leftover input. Leftover `{}`.", extra);
                assert!(output == CONSUMED,
                    "Parser `is_a_s` doens't return the string it consumed on success. Expected `{}`, got `{}`.",
                    CONSUMED, output);
            },
            other => panic!("Parser `is_a_s` didn't succeed when it should have. \
                             Got `{:?}`.", other),
        };
    }

    #[test]
    fn is_a_s_fail() {
        const INPUT: &'static str = "βèƒôřèÂßÇáƒƭèř";
        const MATCH: &'static str = "Ûñℓúçƙ¥";

        fn test(input: &str) -> IResult<&str, &str> {
            is_a_s!(input, MATCH)
        }
        match test(INPUT) {
            IResult::Error(_) => (),
            other => panic!("Parser `is_a_s` didn't fail when it should have. Got `{:?}`.", other),
        };
    }

    #[test]
    fn take_while_s_succeed_none() {
        const INPUT: &'static str = "βèƒôřèÂßÇáƒƭèř";
        const CONSUMED: &'static str = "";
        const LEFTOVER: &'static str = "βèƒôřèÂßÇáƒƭèř";

        fn while_s(c: char) -> bool {
            c == '9'
        }
        fn test(input: &str) -> IResult<&str, &str> {
          take_while_s!(input, while_s)
        }
        match test(INPUT) {
            IResult::Done(extra, output) => {
                assert!(extra == LEFTOVER, "Parser `take_while_s` consumed leftover input.");
                assert!(output == CONSUMED,
                    "Parser `take_while_s` doesn't return the string it consumed on success. \
                     Expected `{}`, got `{}`.", CONSUMED, output);
            },
            other => panic!("Parser `take_while_s` didn't succeed when it should have. \
                             Got `{:?}`.", other),
        };
    }

    #[test]
    fn take_while_s_succeed_some() {
        const INPUT: &'static str = "βèƒôřèÂßÇáƒƭèř";
        const CONSUMED: &'static str = "βèƒôřèÂßÇ";
        const LEFTOVER: &'static str = "áƒƭèř";

        fn while_s(c: char) -> bool {
            c == 'β' || c == 'è' || c == 'ƒ' || c == 'ô' || c == 'ř' ||
            c == 'è' || c == 'Â' || c == 'ß' || c == 'Ç'
        }
        fn test(input: &str) -> IResult<&str, &str> {
          take_while_s!(input, while_s)
        }
        match test(INPUT) {
            IResult::Done(extra, output) => {
                assert!(extra == LEFTOVER, "Parser `take_while_s` consumed leftover input.");
                assert!(output == CONSUMED,
                    "Parser `take_while_s` doesn't return the string it consumed on success. \
                     Expected `{}`, got `{}`.", CONSUMED, output);
            },
            other => panic!("Parser `take_while_s` didn't succeed when it should have. \
                             Got `{:?}`.", other),
        };
    }

    #[test]
    fn take_while1_s_succeed() {
        const INPUT: &'static str = "βèƒôřèÂßÇáƒƭèř";
        const CONSUMED: &'static str = "βèƒôřèÂßÇ";
        const LEFTOVER: &'static str = "áƒƭèř";

        fn while1_s(c: char) -> bool {
            c == 'β' || c == 'è' || c == 'ƒ' || c == 'ô' || c == 'ř' ||
            c == 'è' || c == 'Â' || c == 'ß' || c == 'Ç'
        }
        fn test(input: &str) -> IResult<&str, &str> {
          take_while1_s!(input, while1_s)
        }
        match test(INPUT) {
            IResult::Done(extra, output) => {
                assert!(extra == LEFTOVER, "Parser `take_while1_s` consumed leftover input.");
                assert!(output == CONSUMED,
                    "Parser `take_while1_s` doesn't return the string it consumed on success. \
                     Expected `{}`, got `{}`.", CONSUMED, output);
            },
            other => panic!("Parser `take_while1_s` didn't succeed when it should have. \
                             Got `{:?}`.", other),
        };
    }

    #[test]
    fn take_while1_s_fail() {
        const INPUT: &'static str = "βèƒôřèÂßÇáƒƭèř";

        fn while1_s(c: char) -> bool {
            c == '9'
        }
        fn test(input: &str) -> IResult<&str, &str> {
          take_while1_s!(input, while1_s)
        }
        match test(INPUT) {
            IResult::Error(_) => (),
            other => panic!("Parser `take_while1_s` didn't fail when it should have. \
                             Got `{:?}`.", other),
        };
    }

    #[test]
    fn take_till_s_succeed() {
        const INPUT: &'static str = "βèƒôřèÂßÇáƒƭèř";
        const CONSUMED: &'static str = "βèƒôřèÂßÇ";
        const LEFTOVER: &'static str = "áƒƭèř";

        fn till_s(c: char) -> bool {
            c == 'á'
        }
        fn test(input: &str) -> IResult<&str, &str> {
          take_till_s!(input, till_s)
        }
        match test(INPUT) {
            IResult::Done(extra, output) => {
                assert!(extra == LEFTOVER, "Parser `take_till_s` consumed leftover input.");
                assert!(output == CONSUMED,
                    "Parser `take_till_s` doesn't return the string it consumed on success. \
                     Expected `{}`, got `{}`.", CONSUMED, output);
            },
            other => panic!("Parser `take_till_s` didn't succeed when it should have. \
                             Got `{:?}`.", other),
        };
    }

    #[test]
    fn take_until_and_consume_s_succeed() {
        const INPUT: &'static str = "βèƒôřèÂßÇáƒƭèř";
        const FIND: &'static str = "ÂßÇ";
        const CONSUMED: &'static str = "βèƒôřèÂßÇ";
        const LEFTOVER: &'static str = "áƒƭèř";

        match take_until_and_consume_s!(INPUT, FIND) {
            IResult::Done(extra, output) => {
                assert!(extra == LEFTOVER, "Parser `take_until_and_consume_s`\
                    consumed leftover input. Leftover `{}`.", extra);
                assert!(output == CONSUMED, "Parser `take_until_and_consume_s`\
                    doens't return the string it consumed on success. Expected `{}`, got `{}`.",
                    CONSUMED, output);
            }
            other => panic!("Parser `take_until_and_consume_s` didn't succeed when it should have. \
                             Got `{:?}`.", other),
        };
    }

    #[test]
    fn take_until_and_consume_s_incomplete() {
        const INPUT: &'static str = "βèƒôřè";
        const FIND: &'static str = "βèƒôřèÂßÇ";

        match take_until_and_consume_s!(INPUT, FIND) {
            IResult::Incomplete(_) => (),
            other => panic!("Parser `take_until_and_consume_s` didn't require more input when it should have. \
                             Got `{:?}`.", other),
        };
    }

    #[test]
    fn take_until_and_consume_s_error() {
        const INPUT: &'static str = "βèƒôřèÂßÇáƒƭèř";
        const FIND: &'static str = "Ráñδô₥";

        match take_until_and_consume_s!(INPUT, FIND) {
            IResult::Error(_) => (),
            other => panic!("Parser `take_until_and_consume_s` didn't fail when it should have. \
                             Got `{:?}`.", other),
        };
    }
=======
  use internal::IResult::{Done, Error};
  use internal::Err::Position;
  use util::ErrorKind;

  pub fn is_alphabetic(c:char) -> bool {
    (c as u8 >= 0x41 && c as u8 <= 0x5A) || (c as u8 >= 0x61 && c as u8 <= 0x7A)
  }
  #[test]
  fn take_while_s() {
    named!(f<&str,&str>, take_while_s!(is_alphabetic));
    let a = "";
    let b = "abcd";
    let c = "abcd123";
    let d = "123";

    assert_eq!(f(&a[..]), Done(&a[..], &a[..]));
    assert_eq!(f(&b[..]), Done(&a[..], &b[..]));
    assert_eq!(f(&c[..]), Done(&d[..], &b[..]));
    assert_eq!(f(&d[..]), Done(&d[..], &a[..]));
  }

  #[test]
  fn take_while1_s() {
    named!(f<&str,&str>, take_while1_s!(is_alphabetic));
    let a = "";
    let b = "abcd";
    let c = "abcd123";
    let d = "123";

    assert_eq!(f(&a[..]), Error(Position(ErrorKind::TakeWhile1Str, &""[..])));
    assert_eq!(f(&b[..]), Done(&a[..], &b[..]));
    assert_eq!(f(&c[..]), Done(&"123"[..], &b[..]));
    assert_eq!(f(&d[..]), Error(Position(ErrorKind::TakeWhile1Str, &d[..])));
  }
>>>>>>> afe63766
}<|MERGE_RESOLUTION|>--- conflicted
+++ resolved
@@ -211,27 +211,11 @@
 macro_rules! take_while1_s (
   ($input:expr, $submac:ident!( $($args:tt)* )) => (
     {
-<<<<<<< HEAD
       let mut offset = $input.len();
       for (o, c) in $input.char_indices() {
         if !$submac!(c, $($args)*) {
           offset = o;
           break;
-=======
-      use $crate::InputLength;
-      if ($input).input_len() == 0 {
-        $crate::IResult::Error($crate::Err::Position($crate::ErrorKind::TakeWhile1Str,$input))
-      } else {
-        match $input.chars().position(|c| !$submac!(c, $($args)*)) {
-          Some(0) => $crate::IResult::Error($crate::Err::Position($crate::ErrorKind::TakeWhile1Str,$input)),
-          Some(n) => {
-            let res = $crate::IResult::Done(&$input[n..], &$input[..n]);
-            res
-          },
-          None    => {
-            $crate::IResult::Done("", $input)
-          }
->>>>>>> afe63766
         }
       }
       if offset == 0 {
@@ -373,7 +357,6 @@
         };
     }
 
-<<<<<<< HEAD
     #[test]
     fn take_s_succeed() {
         const INPUT: &'static str = "βèƒôřèÂßÇáƒƭèř";
@@ -633,7 +616,7 @@
                              Got `{:?}`.", other),
         };
     }
-=======
+
   use internal::IResult::{Done, Error};
   use internal::Err::Position;
   use util::ErrorKind;
@@ -668,5 +651,4 @@
     assert_eq!(f(&c[..]), Done(&"123"[..], &b[..]));
     assert_eq!(f(&d[..]), Error(Position(ErrorKind::TakeWhile1Str, &d[..])));
   }
->>>>>>> afe63766
 }